--- conflicted
+++ resolved
@@ -1,8 +1,3 @@
 language: node_js
 node_js:
-<<<<<<< HEAD
-  - "6"
-  - "4"
-=======
-  - "stable"
->>>>>>> 9ffb6082
+  - "stable"