environment:
  matrix:
<<<<<<< HEAD
    - nodejs_version: "6"
    - nodejs_version: "4"
=======
    - nodejs_version: "stable"
>>>>>>> 9ffb6082

version: "{build}"
build: off
deploy: off

install:
  - npm install

test_script:
  - node --version
  - npm --version
  - npm test<|MERGE_RESOLUTION|>--- conflicted
+++ resolved
@@ -1,11 +1,6 @@
 environment:
   matrix:
-<<<<<<< HEAD
-    - nodejs_version: "6"
-    - nodejs_version: "4"
-=======
     - nodejs_version: "stable"
->>>>>>> 9ffb6082
 
 version: "{build}"
 build: off
